/*
Copyright 2022 ICS-FORTH.

Licensed under the Apache License, Version 2.0 (the "License");
you may not use this file except in compliance with the License.
You may obtain a copy of the License at

    http://www.apache.org/licenses/LICENSE-2.0

Unless required by applicable law or agreed to in writing, software
distributed under the License is distributed on an "AS IS" BASIS,
WITHOUT WARRANTIES OR CONDITIONS OF ANY KIND, either express or implied.
See the License for the specific language governing permissions and
limitations under the License.
*/

package v1alpha1

import (
	"github.com/pkg/errors"
	"github.com/robfig/cron/v3"
)

func ValidateTolerate(tol *TolerateSpec) error {
	return nil
}

func ValidateExpr(expr *ConditionalExpr) error {
	if expr.IsZero() {
		return nil
	}

	if expr.HasStateExpr() {
		if _, err := expr.State.GoValuate(DefaultClassifier{}); err != nil {
			return errors.Wrapf(err, "wrong state expr")
		}
	}

	if expr.HasMetricsExpr() {
		if _, err := expr.Metrics.Parse(); err != nil {
			return errors.Wrapf(err, "wrong metrics expr")
		}
	}

	return nil
}

<<<<<<< HEAD
func ValidateScheduler(sch *SchedulerSpec) error {
=======
func ValidateScheduler(instances int, sch *SchedulerSpec) error {
	if instances < 2 {
		return errors.Errorf("scheduling requires at least two instances.")
	}

	// Cron and Timeline can be active at the same time.
	// However, both Cron and Timeline can be used in conjuction with Events.
	if sch.Cron != nil && sch.Timeline != nil {
		return errors.Errorf("cron and timeline distribution cannot be activated in paralle.")
	}

>>>>>>> f64efb47
	// cron
	if cronspec := sch.Cron; cronspec != nil {
		if _, err := cron.ParseStandard(*cronspec); err != nil {
			return errors.Wrapf(err, "invalid schedule %q", *cronspec)
		}
	}

	// event
	if conditions := sch.Event; conditions != nil {
		if err := ValidateExpr(conditions); err != nil {
			return errors.Wrapf(err, "conditions error")
		}
	}

	// timeline
	if timeline := sch.Timeline; timeline != nil {
		if err := ValidateDistribution(timeline.DistributionSpec); err != nil {
			return errors.Wrapf(err, "conditions error")
		}
	}

	return nil
}

func ValidateDistribution(dist *DistributionSpec) error {
	switch dist.Distribution {
	case "constant":
		return nil

	case "uniform":
		return nil

	case "zipfian":
		return nil

	case "histogram":
		return nil
	}
	/* TODO: continue with the other distributions */

	return nil
}

// ValidatePlacement validates the placement policy. However, because it may involve references to other
// services, the validation requires a list of the defined actions.
func ValidatePlacement(policy *PlacementSpec, callIndex map[string]*Action) error {
	// Validate the name of the references nodes.
	if policy.Nodes != nil {
		// TODO: add logic
	}

	// Validate the presence of the references actions.
	if policy.ConflictsWith != nil {
		for _, ref := range policy.ConflictsWith {

			action, exists := callIndex[ref]
			if !exists {
				return errors.Errorf("referenced action '%s' does not exist. ", ref)
			}

			if action.ActionType != ActionCluster && action.ActionType != ActionService {
				return errors.Errorf("referenced action '%s' is type '%s'. Expected: '%s|%s'",
					ref, action.ActionType, ActionCluster, ActionService)
			}

		}
	}

	return nil
}

/*
	####################################

			Mutation Functions

  	#####################################
*/<|MERGE_RESOLUTION|>--- conflicted
+++ resolved
@@ -45,9 +45,6 @@
 	return nil
 }
 
-<<<<<<< HEAD
-func ValidateScheduler(sch *SchedulerSpec) error {
-=======
 func ValidateScheduler(instances int, sch *SchedulerSpec) error {
 	if instances < 2 {
 		return errors.Errorf("scheduling requires at least two instances.")
@@ -59,7 +56,6 @@
 		return errors.Errorf("cron and timeline distribution cannot be activated in paralle.")
 	}
 
->>>>>>> f64efb47
 	// cron
 	if cronspec := sch.Cron; cronspec != nil {
 		if _, err := cron.ParseStandard(*cronspec); err != nil {
@@ -106,6 +102,7 @@
 // ValidatePlacement validates the placement policy. However, because it may involve references to other
 // services, the validation requires a list of the defined actions.
 func ValidatePlacement(policy *PlacementSpec, callIndex map[string]*Action) error {
+
 	// Validate the name of the references nodes.
 	if policy.Nodes != nil {
 		// TODO: add logic
@@ -129,12 +126,4 @@
 	}
 
 	return nil
-}
-
-/*
-	####################################
-
-			Mutation Functions
-
-  	#####################################
-*/+}