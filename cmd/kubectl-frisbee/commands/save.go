/*
Copyright 2022 ICS-FORTH.

Licensed under the Apache License, Version 2.0 (the "License");
you may not use this file except in compliance with the License.
You may obtain a copy of the License at

    http://www.apache.org/licenses/LICENSE-2.0

Unless required by applicable law or agreed to in writing, software
distributed under the License is distributed on an "AS IS" BASIS,
WITHOUT WARRANTIES OR CONDITIONS OF ANY KIND, either express or implied.
See the License for the specific language governing permissions and
limitations under the License.
*/

package commands

import (
	"github.com/carv-ics-forth/frisbee/cmd/kubectl-frisbee/commands/common"
	"github.com/carv-ics-forth/frisbee/cmd/kubectl-frisbee/commands/tests"
	"github.com/carv-ics-forth/frisbee/cmd/kubectl-frisbee/env"
	"github.com/carv-ics-forth/frisbee/pkg/ui"
	"github.com/spf13/cobra"
)

func NewSaveCmd() *cobra.Command {
	cmd := &cobra.Command{
		Use:     "save <resourceName>",
		Aliases: []string{"s"},
		Short:   "Save locally the data generated throughout the test execution",
		PersistentPreRun: func(cmd *cobra.Command, args []string) {
			ui.Logo()
<<<<<<< HEAD
=======
			ui.SetVerbose(env.Settings.Debug)
>>>>>>> f64efb47

			env.Settings.CheckKubePerms()
			ui.Info("Using config:", env.Settings.KubeConfig)

			if !common.CRDsExist(common.Scenarios) {
				ui.Failf("Frisbee is not installed on the kubernetes cluster.")
			}
		},
		Run: func(cmd *cobra.Command, args []string) {
			ui.PrintOnError("Displaying help", cmd.Help())
		},
	}

	cmd.AddCommand(tests.NewSaveTestsCmd())

	return cmd
}<|MERGE_RESOLUTION|>--- conflicted
+++ resolved
@@ -31,10 +31,7 @@
 		Short:   "Save locally the data generated throughout the test execution",
 		PersistentPreRun: func(cmd *cobra.Command, args []string) {
 			ui.Logo()
-<<<<<<< HEAD
-=======
 			ui.SetVerbose(env.Settings.Debug)
->>>>>>> f64efb47
 
 			env.Settings.CheckKubePerms()
 			ui.Info("Using config:", env.Settings.KubeConfig)
