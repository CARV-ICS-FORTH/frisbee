--- conflicted
+++ resolved
@@ -210,11 +210,6 @@
 But why bother if you can access Grafana directly ?
 
 [Click Here](http://grafana.localhost/d/R5y4AE8Mz/kubernetes-cluster-monitoring-via-prometheus?orgId=1&amp;from=now-15m&amp;to=now)
-<<<<<<< HEAD
-
-
-=======
->>>>>>> 3d34872e
 
 If everything went smoothly, you should see a similar dashboard.
 
